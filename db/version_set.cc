--- conflicted
+++ resolved
@@ -1854,20 +1854,19 @@
   }
 
   if (s.ok()) {
-<<<<<<< HEAD
     for (auto cfd : *column_family_set_) {
-      Version* v = new Version(cfd, this, current_version_number_++);
-      builders[cfd->GetID()]->SaveTo(v);
-=======
-    if (options_->max_open_files == -1) {
+      auto builders_iter = builders.find(cfd->GetID());
+      assert(builders_iter != builders.end());
+      auto builder = builders_iter->second;
+
+      if (options_->max_open_files == -1) {
       // unlimited table cache. Pre-load table handle now.
       // Need to do it out of the mutex.
-      builder.LoadTableHandlers();
-    }
-
-    Version* v = new Version(this, current_version_number_++);
-    builder.SaveTo(v);
->>>>>>> e6b3e3b4
+        builder->LoadTableHandlers();
+      }
+
+      Version* v = new Version(cfd, this, current_version_number_++);
+      builder->SaveTo(v);
 
       // Install recovered version
       std::vector<uint64_t> size_being_compacted(v->NumberLevels() - 1);
